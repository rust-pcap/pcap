--- conflicted
+++ resolved
@@ -240,8 +240,7 @@
 #[link(name = "wpcap")]
 extern "C" {
     pub fn pcap_setmintocopy(arg1: *mut pcap_t, arg2: c_int) -> c_int;
-
-<<<<<<< HEAD
+    pub fn pcap_getevent(p: *mut pcap_t) -> HANDLE;
     pub fn pcap_sendqueue_alloc(memsize: c_uint) -> *mut pcap_send_queue;
     pub fn pcap_sendqueue_destroy(queue: *mut pcap_send_queue);
     pub fn pcap_sendqueue_queue(
@@ -254,9 +253,6 @@
         queue: *mut pcap_send_queue,
         sync: c_int,
     ) -> c_uint;
-=======
-    pub fn pcap_getevent(p: *mut pcap_t) -> HANDLE;
->>>>>>> 453dfad4
 }
 
 #[cfg(not(windows))]
