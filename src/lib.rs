--- conflicted
+++ resolved
@@ -78,17 +78,7 @@
 use self::Error::*;
 
 #[cfg(target_os = "windows")]
-<<<<<<< HEAD
-use widestring::WideCString;
-
-#[cfg(target_os = "windows")]
 use windows_sys::Win32::Networking::WinSock::{AF_INET, AF_INET6, SOCKADDR_IN, SOCKADDR_IN6};
-=======
-use winapi::shared::{
-    ws2def::{AF_INET, AF_INET6, SOCKADDR_IN},
-    ws2ipdef::SOCKADDR_IN6,
-};
->>>>>>> bab151b1
 
 mod raw;
 #[cfg(feature = "capture-stream")]
