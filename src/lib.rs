--- conflicted
+++ resolved
@@ -976,28 +976,24 @@
         }
     }
 
-<<<<<<< HEAD
-    /// Get capture statistics about this capture. The values represent packet statistics from the
-    /// start of the run to the time of the call.
-    ///
-    /// See https://www.tcpdump.org/manpages/pcap_stats.3pcap.html for per-platform caveats about
-    /// how packet statistics are calculated.
-=======
     /// Compiles the string into a filter program using `pcap_compile`.
     pub fn compile(&self, program: &str) -> Result<BpfProgram, Error> {
         let program = CString::new(program).unwrap();
 
         unsafe {
-            let mut bpf_program: raw::Struct_bpf_program = Default::default();
-
+            let mut bpf_program: raw::bpf_program = ::std::mem::zeroed();
             if -1 == raw::pcap_compile(*self.handle, &mut bpf_program, program.as_ptr(), 0, 0) {
-                return Error::new(raw::pcap_geterr(*self.handle));
+                return Err(Error::new(raw::pcap_geterr(*self.handle)));
             }
             Ok(BpfProgram(bpf_program))
         }
     }
 
->>>>>>> af08d400
+    /// Get capture statistics about this capture. The values represent packet statistics from the
+    /// start of the run to the time of the call.
+    ///
+    /// See https://www.tcpdump.org/manpages/pcap_stats.3pcap.html for per-platform caveats about
+    /// how packet statistics are calculated.
     pub fn stats(&mut self) -> Result<Stat, Error> {
         unsafe {
             let mut stats: raw::pcap_stat = mem::zeroed();
@@ -1110,7 +1106,6 @@
     let string = if ptr.is_null() {
         None
     } else {
-<<<<<<< HEAD
         Some(CStr::from_ptr(ptr as _).to_str()?.to_owned())
     };
     Ok(string)
@@ -1140,19 +1135,15 @@
     use std::mem::size_of;
     assert_eq!(size_of::<PacketHeader>(), size_of::<raw::pcap_pkthdr>());
 }
-=======
-        Ok(try!(str::from_utf8(unsafe{CStr::from_ptr(ptr)}.to_bytes())).into())
-    }
-}
-
-pub struct BpfInstruction(raw::Struct_bpf_insn);
-pub struct BpfProgram(raw::Struct_bpf_program);
+
+pub struct BpfInstruction(raw::bpf_insn);
+pub struct BpfProgram(raw::bpf_program);
 
 impl BpfProgram {
     /// checks whether a filter matches a packet
     pub fn filter(&self, buf: &[u8]) -> bool {
-        let header: raw::Struct_pcap_pkthdr = raw::Struct_pcap_pkthdr {
-            ts: Default::default(),
+        let header: raw::pcap_pkthdr = raw::pcap_pkthdr {
+            ts: libc::timeval { tv_sec: 0, tv_usec: 0 },
             caplen: buf.len() as u32,
             len: buf.len() as u32,
         };
@@ -1162,8 +1153,6 @@
     }
 
     pub fn get_instructions(&self) -> &[BpfInstruction] {
-        use std::slice;
-        use std::mem;
         unsafe {
             slice::from_raw_parts(mem::transmute(self.0.bf_insns),
                  self.0.bf_len as usize)
@@ -1174,16 +1163,14 @@
 impl Clone for BpfProgram {
    // make a deep copy of the underlying program
    fn clone(&self) -> Self {
-      use std::mem;
-      use std::ptr;
       let len = self.0.bf_len as usize;
-      let size = len * mem::size_of::<raw::Struct_bpf_insn>();
+      let size = len * mem::size_of::<raw::bpf_insn>();
       let storage = unsafe {
-         let storage = libc::malloc(size) as *mut raw::Struct_bpf_insn;
+         let storage = libc::malloc(size) as *mut raw::bpf_insn;
          ptr::copy_nonoverlapping(self.0.bf_insns, storage, len);
          storage
       };
-      BpfProgram(raw::Struct_bpf_program {
+      BpfProgram(raw::bpf_program {
             bf_len: self.0.bf_len,
             bf_insns: storage,
       })
@@ -1196,5 +1183,4 @@
     }
 }
 
-unsafe impl Send for BpfProgram {}
->>>>>>> af08d400
+unsafe impl Send for BpfProgram {}