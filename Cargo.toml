--- conflicted
+++ resolved
@@ -20,12 +20,8 @@
 errno = "0.2"
 
 [target.'cfg(target_os = "windows")'.dependencies]
-<<<<<<< HEAD
 widestring = "0.2"
 windows-sys = { version = "0.36.1", features = ["Win32_Foundation", "Win32_Networking_WinSock"] }
-=======
-winapi = {version = "0.3", features = ["ws2def", "ws2ipdef"]}
->>>>>>> bc50f1a2
 
 [dev-dependencies]
 tempdir = "0.3"
